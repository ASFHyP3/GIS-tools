--- conflicted
+++ resolved
@@ -12,14 +12,9 @@
 import logging
 import os
 from glob import glob
-<<<<<<< HEAD
+from statistics import multimode
 from tempfile import NamedTemporaryFile, TemporaryDirectory
-=======
-from statistics import multimode
-from tempfile import TemporaryDirectory
->>>>>>> 8b71e673
 from typing import List
-from datetime import datetime
 
 import numpy as np
 from osgeo import gdal, osr
